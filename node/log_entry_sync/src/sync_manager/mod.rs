use crate::sync_manager::config::LogSyncConfig;
use crate::sync_manager::log_entry_fetcher::{LogEntryFetcher, LogFetchProgress};
use anyhow::{anyhow, bail, Result};
use ethereum_types::H256;
use ethers::{prelude::Middleware, types::BlockNumber};
use futures::FutureExt;
use jsonrpsee::tracing::{debug, error, warn};
use kv_types::KVTransaction;
use shared_types::Transaction;
use std::collections::BTreeMap;
use std::fmt::Debug;
use std::future::Future;
use std::sync::Arc;
use std::time::{Duration, Instant};
use storage::log_store::tx_store::BlockHashAndSubmissionIndex;
use storage_with_stream::Store;
use task_executor::{ShutdownReason, TaskExecutor};
use thiserror::Error;
use tokio::sync::broadcast;
use tokio::sync::mpsc::{UnboundedReceiver, UnboundedSender};
use tokio::sync::{oneshot, RwLock};

const RETRY_WAIT_MS: u64 = 500;

// A RPC query can return at most 10000 entries.
// Each tx has less than 10KB, so the cache size should be acceptable.
const BROADCAST_CHANNEL_CAPACITY: usize = 25000;
const CATCH_UP_END_GAP: u64 = 10;
const CHECK_ROOT_INTERVAL: u64 = 500;

/// Errors while handle data
#[derive(Error, Debug)]
pub enum HandleDataError {
    /// Sequence Error
    #[error("transaction seq is great than expected, expect block number {0}")]
    SeqError(u64),
    /// Other Errors
    #[error("{0}")]
    CommonError(#[from] anyhow::Error),
}

#[derive(Clone, Debug)]
pub enum LogSyncEvent {
    /// Chain reorg detected without any operation yet.
    ReorgDetected { tx_seq: u64 },
    /// Transaction reverted in storage.
    Reverted { tx_seq: u64 },
    /// Synced a transaction from blockchain
    TxSynced { tx: Transaction },
}

pub struct LogSyncManager {
    config: LogSyncConfig,
    log_fetcher: LogEntryFetcher,
    store: Arc<RwLock<dyn Store>>,

    next_tx_seq: u64,

    /// To broadcast events to handle in advance.
    event_send: broadcast::Sender<LogSyncEvent>,

    block_hash_cache: Arc<RwLock<BTreeMap<u64, Option<BlockHashAndSubmissionIndex>>>>,
}

impl LogSyncManager {
    pub async fn spawn(
        config: LogSyncConfig,
        executor: TaskExecutor,
        store: Arc<RwLock<dyn Store>>,
    ) -> Result<(broadcast::Sender<LogSyncEvent>, oneshot::Receiver<()>)> {
        let next_tx_seq = store.read().await.next_tx_seq();

        let executor_clone = executor.clone();
        let mut shutdown_sender = executor.shutdown_sender();

        let (event_send, _) = broadcast::channel(BROADCAST_CHANNEL_CAPACITY);
        let event_send_cloned = event_send.clone();
        let (catch_up_end_sender, catch_up_end_receiver) = oneshot::channel();

        // Spawn the task to sync log entries from the blockchain.
        executor.spawn(
            run_and_log(
                move || {
                    shutdown_sender
                        .try_send(ShutdownReason::Failure("log sync failure"))
                        .expect("shutdown send error")
                },
                async move {
<<<<<<< HEAD
                    let log_fetcher = LogEntryFetcher::new(
                        &config.rpc_endpoint_url,
                        config.contract_address,
                        config.log_page_size,
                        config.confirmation_block_count,
                        config.rate_limit_retries,
                        config.timeout_retries,
                        config.initial_backoff,
                    )
                    .await?;
=======
                    let log_fetcher = LogEntryFetcher::new(&config).await?;
                    let data_cache = DataCache::new(config.cache_config.clone());
>>>>>>> d6b83f9a

                    let block_hash_cache = Arc::new(RwLock::new(
                        store
                            .read()
                            .await
                            .get_block_hashes()?
                            .into_iter()
                            .map(|(x, y)| (x, Some(y)))
                            .collect::<BTreeMap<_, _>>(),
                    ));
                    let mut log_sync_manager = Self {
                        config,
                        log_fetcher,
                        next_tx_seq,
                        store,
                        event_send,
                        block_hash_cache,
                    };

                    let (mut start_block_number, mut start_block_hash) =
                        get_start_block_number_with_hash(&log_sync_manager).await?;

                    let (mut finalized_block_number, mut finalized_block_hash) =
                        match log_sync_manager.get_block(BlockNumber::Finalized).await {
                            Ok(finalized) => finalized,
                            Err(e) => {
                                warn!(?e, "unable to get finalized block");
                                log_sync_manager.get_block(0.into()).await?
                            }
                        };

                    // Load previous progress from db and check if chain reorg happens after restart.
                    let mut need_handle_reorg = false;
                    if start_block_number <= finalized_block_number {
                        let expect_block_hash = log_sync_manager
                            .get_block(start_block_number.into())
                            .await?
                            .1;
                        if expect_block_hash != start_block_hash {
                            need_handle_reorg = true;
                        }
                    }
                    debug!(
                        "current start block number {}, block hash {}, finalized block number {}",
                        start_block_number, start_block_hash, finalized_block_number
                    );

                    if need_handle_reorg {
                        let reorg_rx = log_sync_manager.log_fetcher.handle_reorg(
                            start_block_number,
                            start_block_hash,
                            &executor_clone,
                            log_sync_manager.block_hash_cache.clone(),
                        );
                        log_sync_manager.handle_data(reorg_rx, &None).await?;
                        if let Some((block_number, block_hash)) =
                            log_sync_manager.store.read().await.get_sync_progress()?
                        {
                            start_block_number = block_number;
                            start_block_hash = block_hash;
                        } else {
                            bail!("get log sync progress error");
                        }
                    }

                    // TODO(zz): Rate limit to avoid OOM during recovery.
                    if start_block_number >= finalized_block_number {
                        let block = log_sync_manager
                            .block_hash_cache
                            .read()
                            .await
                            .get(&start_block_number)
                            .cloned();
                        if let Some(b) = block {
                            // special case avoid reorg
                            if let Some(submission_idx) = b.as_ref().unwrap().first_submission_index
                            {
                                log_sync_manager.process_reverted(submission_idx).await;
                            }
                        }
                    }

                    let parent_block_hash = if start_block_number >= finalized_block_number {
                        // No need to catch up data.
                        if start_block_number > 0 {
                            let parent_block_number = start_block_number.saturating_sub(1);
                            match log_sync_manager
                                .block_hash_cache
                                .read()
                                .await
                                .get(&parent_block_number)
                            {
                                Some(b) => b.as_ref().unwrap().block_hash,
                                _ => {
                                    log_sync_manager
                                        .get_block(parent_block_number.into())
                                        .await?
                                        .1
                                }
                            }
                        } else {
                            start_block_hash
                        }
                    } else {
                        // Keep catching-up data until we are close to the latest height.
                        loop {
                            // wait tx receipt is ready
                            if let Ok(Some(block)) = log_sync_manager
                                .log_fetcher
                                .provider()
                                .get_block_with_txs(finalized_block_number)
                                .await
                            {
                                if let Some(tx) = block.transactions.first() {
                                    loop {
                                        match log_sync_manager
                                            .log_fetcher
                                            .provider()
                                            .get_transaction_receipt(tx.hash)
                                            .await
                                        {
                                            Ok(Some(_)) => break,
                                            _ => {
                                                tokio::time::sleep(Duration::from_secs(1)).await;
                                                continue;
                                            }
                                        }
                                    }
                                }
                            }

                            while let Err(e) = log_sync_manager
                                .catch_up_data(
                                    executor_clone.clone(),
                                    start_block_number,
                                    finalized_block_number,
                                )
                                .await
                            {
                                match e {
                                    HandleDataError::SeqError(block_number) => {
                                        warn!("seq error occurred, retry from {}", block_number);
                                        start_block_number = block_number;
                                        tokio::time::sleep(Duration::from_secs(1)).await;
                                    }
                                    _ => {
                                        return Err(e.into());
                                    }
                                }
                            }

                            start_block_number = finalized_block_number.saturating_add(1);

                            let new_finalized_block =
                                log_sync_manager.get_block(BlockNumber::Finalized).await?;
                            if new_finalized_block.0.saturating_sub(finalized_block_number)
                                <= CATCH_UP_END_GAP
                            {
                                break finalized_block_hash;
                            }
                            finalized_block_number = new_finalized_block.0;
                            finalized_block_hash = new_finalized_block.1;
                        }
                    };

                    if catch_up_end_sender.send(()).is_err() {
                        warn!("catch_up_end send fails, possibly auto_sync is not enabled");
                    }

                    log_sync_manager
                        .log_fetcher
                        .start_remove_finalized_block_task(
                            &executor_clone,
                            log_sync_manager.store.clone(),
                            log_sync_manager.block_hash_cache.clone(),
                            log_sync_manager.config.default_finalized_block_count,
                            log_sync_manager
                                .config
                                .remove_finalized_block_interval_minutes,
                        );

                    // start the pad data store
                    log_sync_manager.store.start_padding(&executor_clone);

                    let (watch_progress_tx, watch_progress_rx) =
                        tokio::sync::mpsc::unbounded_channel();
                    let watch_rx = log_sync_manager.log_fetcher.start_watch(
                        start_block_number,
                        parent_block_hash,
                        &executor_clone,
                        log_sync_manager.block_hash_cache.clone(),
                        log_sync_manager.config.watch_loop_wait_time_ms,
                        watch_progress_rx,
                    );
                    // Syncing `watch_rx` is supposed to block forever.
                    log_sync_manager
                        .handle_data(watch_rx, &Some(watch_progress_tx))
                        .await?;
                    Ok::<(), anyhow::Error>(())
                },
            )
            .map(|_| ()),
            "log_sync",
        );
        Ok((event_send_cloned, catch_up_end_receiver))
    }

    async fn put_tx(&mut self, tx: KVTransaction) -> Option<bool> {
        // We call this after process chain reorg, so the sequence number should match.
        match tx.transaction.seq.cmp(&self.next_tx_seq) {
            std::cmp::Ordering::Less => Some(true),
            std::cmp::Ordering::Equal => {
                debug!("log entry sync get entry: {:?}", tx);
                Some(self.put_tx_inner(tx).await)
            }
            std::cmp::Ordering::Greater => {
                error!(
                    "Unexpected transaction seq: next={} get={}",
                    self.next_tx_seq, tx.transaction.seq
                );
                None
            }
        }
    }

    /// `tx_seq` is the first reverted tx seq.
    async fn process_reverted(&mut self, tx_seq: u64) {
        warn!("revert for chain reorg: seq={}", tx_seq);

        let _ = self.event_send.send(LogSyncEvent::ReorgDetected { tx_seq });

        // TODO(zz): `wrapping_sub` here is a hack to handle the case of tx_seq=0.
        if let Err(e) = self
            .store
            .write()
            .await
            .revert_stream(tx_seq.wrapping_sub(1))
            .await
        {
            error!("revert_to fails: e={:?}", e);
            return;
        }
        self.next_tx_seq = tx_seq;

        let _ = self.event_send.send(LogSyncEvent::Reverted { tx_seq });
    }

    async fn handle_data(
        &mut self,
        mut rx: UnboundedReceiver<LogFetchProgress>,
        watch_progress_tx: &Option<UnboundedSender<u64>>,
    ) -> Result<(), HandleDataError> {
        let mut log_latest_block_number =
            if let Some(block_number) = self.store.read().await.get_log_latest_block_number()? {
                block_number
            } else {
                0
            };

        while let Some(data) = rx.recv().await {
            debug!("handle_data: data={:?}", data);
            match data {
                LogFetchProgress::SyncedBlock((
                    block_number,
                    block_hash,
                    first_submission_index,
                )) => {
                    if first_submission_index.is_some() {
                        self.block_hash_cache.write().await.insert(
                            block_number,
                            Some(BlockHashAndSubmissionIndex {
                                block_hash,
                                first_submission_index: first_submission_index.unwrap(),
                            }),
                        );
                    }

                    self.store.write().await.put_sync_progress((
                        block_number,
                        block_hash,
                        first_submission_index,
                    ))?;

                    match self.log_fetcher.provider().get_block(block_number).await {
                        Ok(Some(b)) => {
                            if b.number != Some(block_number.into()) {
                                error!(
                                    "block number not match, reorg possible happened, block number {:?}, received {}", b.number, block_number 
                                );
                            } else if b.hash != Some(block_hash) {
                                error!("block hash not match, reorg possible happened, block hash {:?}, received {}", b.hash, block_hash);
                            }
                        }
                        e => {
                            error!("log put progress check rpc fails, e={:?}", e);
                        }
                    }
                }
                LogFetchProgress::Transaction((tx, block_number)) => {
                    let mut stop = false;
                    let start_time = Instant::now();
                    match self.put_tx(tx.clone()).await {
                        Some(false) => stop = true,
                        Some(true) => {
                            if let Err(e) = self
                                .store
                                .write()
                                .await
                                .put_log_latest_block_number(block_number)
                            {
                                warn!("failed to put log latest block number, error={:?}", e);
                            }

                            log_latest_block_number = block_number;
                        }
                        _ => {
                            stop = true;
                            if let Some(progress_tx) = watch_progress_tx {
                                if let Err(e) = progress_tx.send(log_latest_block_number) {
                                    error!("failed to send watch progress, error={:?}", e);
                                } else {
                                    continue;
                                }
                            } else {
                                return Err(HandleDataError::SeqError(log_latest_block_number));
                            }
                        }
                    }

                    if stop {
                        // Unexpected error.
                        return Err(anyhow!("log sync write error").into());
                    }
<<<<<<< HEAD
=======
                    if let Err(e) = self.event_send.send(LogSyncEvent::TxSynced { tx }) {
                        // TODO: Do we need to wait until all receivers are initialized?
                        // Auto-sync and txpool may need this event, but it's possible that
                        // no receivers will be created.
                        warn!("log sync broadcast error, error={:?}", e);
                    }

                    metrics::LOG_MANAGER_HANDLE_DATA_TRANSACTION.update_since(start_time);
>>>>>>> d6b83f9a
                }
                LogFetchProgress::Reverted(reverted) => {
                    self.process_reverted(reverted).await;
                }
            }
        }
        Ok(())
    }

    async fn put_tx_inner(&mut self, tx: KVTransaction) -> bool {
        let start_time = Instant::now();
<<<<<<< HEAD
        let result = self.store.write().await.put_tx(tx.clone());
        metrics::STORE_PUT_TX.update_since(start_time);
=======
        let result = self.store.put_tx(tx.clone());
>>>>>>> d6b83f9a

        if let Err(e) = result {
            error!("put_tx error: e={:?}", e);
            false
        } else {
<<<<<<< HEAD
=======
            if let Some(data) = self.data_cache.pop_data(&tx.data_merkle_root) {
                let store = self.store.clone();
                // We are holding a mutable reference of LogSyncManager, so no chain reorg is
                // possible after put_tx.
                if let Err(e) = store
                    .put_chunks_with_tx_hash(
                        tx.seq,
                        tx.hash(),
                        ChunkArray {
                            data,
                            start_index: 0,
                        },
                        None,
                    )
                    .and_then(|_| store.finalize_tx_with_hash(tx.seq, tx.hash()))
                {
                    error!("put_tx data error: e={:?}", e);
                    return false;
                }
            } else {
                // check if current node need to save at least one segment
                let store = self.store.clone();
                let shard_config = store.get_shard_config();
                let start_segment_index = tx.start_entry_index as usize / PORA_CHUNK_SIZE;
                let end_segment_index =
                    (tx.start_entry_index as usize + bytes_to_chunks(tx.size as usize) - 1)
                        / PORA_CHUNK_SIZE;
                let mut can_finalize = false;
                if end_segment_index < shard_config.shard_id {
                    can_finalize = true;
                } else {
                    // check if there is a number N between [start_segment_index, end_segment_index] that satisfy:
                    // N % num_shard = shard_id
                    let min_n_gte_start =
                        (start_segment_index + shard_config.num_shard - 1 - shard_config.shard_id)
                            / shard_config.num_shard;
                    let max_n_lte_end =
                        (end_segment_index - shard_config.shard_id) / shard_config.num_shard;
                    if min_n_gte_start > max_n_lte_end {
                        can_finalize = true;
                    }
                }
                if can_finalize {
                    if let Err(e) = store.finalize_tx_with_hash(tx.seq, tx.hash()) {
                        error!("finalize file that does not need to store: e={:?}", e);
                        return false;
                    }
                }
            }
            self.data_cache.garbage_collect(self.next_tx_seq);

>>>>>>> d6b83f9a
            self.next_tx_seq += 1;

            // Check if the computed data root matches on-chain state.
            // If the call fails, we won't check the root here and return `true` directly.
<<<<<<< HEAD
            let flow_contract = self.log_fetcher.flow_contract();
            match flow_contract
                .get_flow_root_by_tx_seq(tx.transaction.seq.into())
                .call()
                .await
            {
                Ok(contract_root_bytes) => {
                    let contract_root = H256::from_slice(&contract_root_bytes);
                    // contract_root is zero for tx submitted before upgrading.
                    if !contract_root.is_zero() {
                        match self.store.read().await.get_context() {
                            Ok((local_root, _)) => {
                                if contract_root != local_root {
                                    error!(
                                        ?contract_root,
                                        ?local_root,
                                        "local flow root and on-chain flow root mismatch"
                                    );
                                    return false;
=======
            if self.next_tx_seq % CHECK_ROOT_INTERVAL == 0 {
                let flow_contract = self.log_fetcher.flow_contract();

                match flow_contract
                    .get_flow_root_by_tx_seq(tx.seq.into())
                    .call()
                    .await
                {
                    Ok(contract_root_bytes) => {
                        let contract_root = H256::from_slice(&contract_root_bytes);
                        // contract_root is zero for tx submitted before upgrading.
                        if !contract_root.is_zero() {
                            match self.store.get_context() {
                                Ok((local_root, _)) => {
                                    if contract_root != local_root {
                                        error!(
                                            ?contract_root,
                                            ?local_root,
                                            "local flow root and on-chain flow root mismatch"
                                        );
                                        return false;
                                    }
                                }
                                Err(e) => {
                                    warn!(?e, "fail to read the local flow root");
>>>>>>> d6b83f9a
                                }
                            }
                        }
                    }
                    Err(e) => {
                        warn!(?e, "fail to read the on-chain flow root");
                    }
                }
            }

            metrics::STORE_PUT_TX_SPEED_IN_BYTES
                .update((tx.size * 1000 / start_time.elapsed().as_micros() as u64) as usize);
            metrics::STORE_PUT_TX.update_since(start_time);

            true
        }
    }

    async fn get_block(&self, block_number: BlockNumber) -> Result<(u64, H256)> {
        let block = match self.log_fetcher.provider().get_block(block_number).await {
            Ok(Some(block)) => block,
            Ok(None) => {
                bail!("None for block {}", block_number);
            }
            e => {
                bail!("unable to get block: {:?}", e);
            }
        };
        Ok((
            block
                .number
                .ok_or_else(|| anyhow!("None block number for finalized block"))?
                .as_u64(),
            block
                .hash
                .ok_or_else(|| anyhow!("None block hash for finalized block"))?,
        ))
    }

    /// Return the ending block number and the parent block hash.
    async fn catch_up_data(
        &mut self,
        executor_clone: TaskExecutor,
        start_block_number: u64,
        finalized_block_number: u64,
    ) -> Result<(), HandleDataError> {
        if start_block_number < finalized_block_number {
            let recover_rx = self.log_fetcher.start_recover(
                start_block_number,
                finalized_block_number,
                &executor_clone,
                Duration::from_millis(self.config.recover_query_delay),
            );
            self.handle_data(recover_rx, &None).await?;
        }
        Ok(())
    }
}

async fn get_start_block_number_with_hash(
    log_sync_manager: &LogSyncManager,
) -> Result<(u64, H256), anyhow::Error> {
    if log_sync_manager
        .config
        .force_log_sync_from_start_block_number
    {
        let block_number = log_sync_manager.config.start_block_number;
        let block_hash = log_sync_manager.get_block(block_number.into()).await?.1;
        return Ok((block_number, block_hash));
    }

    if let Some(block_number) = log_sync_manager
        .store
        .read()
        .await
        .get_log_latest_block_number()?
    {
        if let Some(Some(val)) = log_sync_manager
            .block_hash_cache
            .read()
            .await
            .get(&block_number)
        {
            return Ok((block_number, val.block_hash));
        } else {
            warn!("get block hash for block {} from RPC", block_number);
            let block_hash = log_sync_manager.get_block(block_number.into()).await?.1;
            return Ok((block_number, block_hash));
        }
    }

    let (start_block_number, start_block_hash) =
        match log_sync_manager.store.read().await.get_sync_progress()? {
            // No previous progress, so just use config.
            None => {
                let block_number = log_sync_manager.config.start_block_number;
                let block_hash = log_sync_manager.get_block(block_number.into()).await?.1;
                (block_number, block_hash)
            }
            Some((block_number, block_hash)) => (block_number, block_hash),
        };

    Ok((start_block_number, start_block_hash))
}

async fn run_and_log<R, E>(
    mut on_error: impl FnMut(),
    f: impl Future<Output = std::result::Result<R, E>> + Send,
) -> Option<R>
where
    E: Debug,
{
    match f.await {
        Err(e) => {
            error!("log sync failure: e={:?}", e);
            on_error();
            None
        }
        Ok(r) => Some(r),
    }
}

pub(crate) mod config;
mod log_entry_fetcher;
mod log_query;
mod metrics;<|MERGE_RESOLUTION|>--- conflicted
+++ resolved
@@ -86,21 +86,7 @@
                         .expect("shutdown send error")
                 },
                 async move {
-<<<<<<< HEAD
-                    let log_fetcher = LogEntryFetcher::new(
-                        &config.rpc_endpoint_url,
-                        config.contract_address,
-                        config.log_page_size,
-                        config.confirmation_block_count,
-                        config.rate_limit_retries,
-                        config.timeout_retries,
-                        config.initial_backoff,
-                    )
-                    .await?;
-=======
                     let log_fetcher = LogEntryFetcher::new(&config).await?;
-                    let data_cache = DataCache::new(config.cache_config.clone());
->>>>>>> d6b83f9a
 
                     let block_hash_cache = Arc::new(RwLock::new(
                         store
@@ -282,9 +268,6 @@
                                 .remove_finalized_block_interval_minutes,
                         );
 
-                    // start the pad data store
-                    log_sync_manager.store.start_padding(&executor_clone);
-
                     let (watch_progress_tx, watch_progress_rx) =
                         tokio::sync::mpsc::unbounded_channel();
                     let watch_rx = log_sync_manager.log_fetcher.start_watch(
@@ -401,7 +384,6 @@
                 }
                 LogFetchProgress::Transaction((tx, block_number)) => {
                     let mut stop = false;
-                    let start_time = Instant::now();
                     match self.put_tx(tx.clone()).await {
                         Some(false) => stop = true,
                         Some(true) => {
@@ -434,17 +416,6 @@
                         // Unexpected error.
                         return Err(anyhow!("log sync write error").into());
                     }
-<<<<<<< HEAD
-=======
-                    if let Err(e) = self.event_send.send(LogSyncEvent::TxSynced { tx }) {
-                        // TODO: Do we need to wait until all receivers are initialized?
-                        // Auto-sync and txpool may need this event, but it's possible that
-                        // no receivers will be created.
-                        warn!("log sync broadcast error, error={:?}", e);
-                    }
-
-                    metrics::LOG_MANAGER_HANDLE_DATA_TRANSACTION.update_since(start_time);
->>>>>>> d6b83f9a
                 }
                 LogFetchProgress::Reverted(reverted) => {
                     self.process_reverted(reverted).await;
@@ -456,101 +427,21 @@
 
     async fn put_tx_inner(&mut self, tx: KVTransaction) -> bool {
         let start_time = Instant::now();
-<<<<<<< HEAD
         let result = self.store.write().await.put_tx(tx.clone());
-        metrics::STORE_PUT_TX.update_since(start_time);
-=======
-        let result = self.store.put_tx(tx.clone());
->>>>>>> d6b83f9a
 
         if let Err(e) = result {
             error!("put_tx error: e={:?}", e);
             false
         } else {
-<<<<<<< HEAD
-=======
-            if let Some(data) = self.data_cache.pop_data(&tx.data_merkle_root) {
-                let store = self.store.clone();
-                // We are holding a mutable reference of LogSyncManager, so no chain reorg is
-                // possible after put_tx.
-                if let Err(e) = store
-                    .put_chunks_with_tx_hash(
-                        tx.seq,
-                        tx.hash(),
-                        ChunkArray {
-                            data,
-                            start_index: 0,
-                        },
-                        None,
-                    )
-                    .and_then(|_| store.finalize_tx_with_hash(tx.seq, tx.hash()))
-                {
-                    error!("put_tx data error: e={:?}", e);
-                    return false;
-                }
-            } else {
-                // check if current node need to save at least one segment
-                let store = self.store.clone();
-                let shard_config = store.get_shard_config();
-                let start_segment_index = tx.start_entry_index as usize / PORA_CHUNK_SIZE;
-                let end_segment_index =
-                    (tx.start_entry_index as usize + bytes_to_chunks(tx.size as usize) - 1)
-                        / PORA_CHUNK_SIZE;
-                let mut can_finalize = false;
-                if end_segment_index < shard_config.shard_id {
-                    can_finalize = true;
-                } else {
-                    // check if there is a number N between [start_segment_index, end_segment_index] that satisfy:
-                    // N % num_shard = shard_id
-                    let min_n_gte_start =
-                        (start_segment_index + shard_config.num_shard - 1 - shard_config.shard_id)
-                            / shard_config.num_shard;
-                    let max_n_lte_end =
-                        (end_segment_index - shard_config.shard_id) / shard_config.num_shard;
-                    if min_n_gte_start > max_n_lte_end {
-                        can_finalize = true;
-                    }
-                }
-                if can_finalize {
-                    if let Err(e) = store.finalize_tx_with_hash(tx.seq, tx.hash()) {
-                        error!("finalize file that does not need to store: e={:?}", e);
-                        return false;
-                    }
-                }
-            }
-            self.data_cache.garbage_collect(self.next_tx_seq);
-
->>>>>>> d6b83f9a
             self.next_tx_seq += 1;
 
             // Check if the computed data root matches on-chain state.
             // If the call fails, we won't check the root here and return `true` directly.
-<<<<<<< HEAD
-            let flow_contract = self.log_fetcher.flow_contract();
-            match flow_contract
-                .get_flow_root_by_tx_seq(tx.transaction.seq.into())
-                .call()
-                .await
-            {
-                Ok(contract_root_bytes) => {
-                    let contract_root = H256::from_slice(&contract_root_bytes);
-                    // contract_root is zero for tx submitted before upgrading.
-                    if !contract_root.is_zero() {
-                        match self.store.read().await.get_context() {
-                            Ok((local_root, _)) => {
-                                if contract_root != local_root {
-                                    error!(
-                                        ?contract_root,
-                                        ?local_root,
-                                        "local flow root and on-chain flow root mismatch"
-                                    );
-                                    return false;
-=======
             if self.next_tx_seq % CHECK_ROOT_INTERVAL == 0 {
                 let flow_contract = self.log_fetcher.flow_contract();
 
                 match flow_contract
-                    .get_flow_root_by_tx_seq(tx.seq.into())
+                    .get_flow_root_by_tx_seq(tx.transaction.seq.into())
                     .call()
                     .await
                 {
@@ -558,7 +449,7 @@
                         let contract_root = H256::from_slice(&contract_root_bytes);
                         // contract_root is zero for tx submitted before upgrading.
                         if !contract_root.is_zero() {
-                            match self.store.get_context() {
+                            match self.store.read().await.get_context() {
                                 Ok((local_root, _)) => {
                                     if contract_root != local_root {
                                         error!(
@@ -571,7 +462,6 @@
                                 }
                                 Err(e) => {
                                     warn!(?e, "fail to read the local flow root");
->>>>>>> d6b83f9a
                                 }
                             }
                         }
@@ -582,8 +472,9 @@
                 }
             }
 
-            metrics::STORE_PUT_TX_SPEED_IN_BYTES
-                .update((tx.size * 1000 / start_time.elapsed().as_micros() as u64) as usize);
+            metrics::STORE_PUT_TX_SPEED_IN_BYTES.update(
+                (tx.transaction.size * 1000 / start_time.elapsed().as_micros() as u64) as usize,
+            );
             metrics::STORE_PUT_TX.update_since(start_time);
 
             true
